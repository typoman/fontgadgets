import types
import fontParts.fontshell
import defcon
import inspect
from functools import wraps
from warnings import warn
from collections import namedtuple
import typing
<<<<<<< HEAD
"""
todo:
- add ufolib2, it's faster for reading and compiling, but also needs serialized 
"""
=======
from typing import Type, List, Tuple, Union

VALID_DEFCON_NOTIFCATIONS = {
    "Glyph.Changed",
    "Glyph.BeginUndo",
    "Glyph.EndUndo",
    "Glyph.BeginRedo",
    "Glyph.EndRedo",
    "Glyph.NameWillChange",
    "Glyph.NameChanged",
    "Glyph.UnicodesChanged",
    "Glyph.WidthChanged",
    "Glyph.HeightChanged",
    "Glyph.LeftMarginWillChange",
    "Glyph.LeftMarginDidChange",
    "Glyph.RightMarginWillChange",
    "Glyph.RightMarginDidChange",
    "Glyph.TopMarginWillChange",
    "Glyph.TopMarginDidChange",
    "Glyph.BottomMarginWillChange",
    "Glyph.BottomMarginDidChange",
    "Glyph.NoteChanged",
    "Glyph.LibChanged",
    "Glyph.ImageChanged",
    "Glyph.ImageWillBeDeleted",
    "Glyph.ContourWillBeAdded",
    "Glyph.ContourWillBeDeleted",
    "Glyph.ContoursChanged",
    "Glyph.ComponentWillBeAdded",
    "Glyph.ComponentWillBeDeleted",
    "Glyph.ComponentsChanged",
    "Glyph.AnchorWillBeAdded",
    "Glyph.AnchorWillBeDeleted",
    "Glyph.AnchorsChanged",
    "Glyph.GuidelineWillBeAdded",
    "Glyph.GuidelineWillBeDeleted",
    "Glyph.GuidelinesChanged",
    "Glyph.MarkColorChanged",
    "Glyph.VerticalOriginChanged",
    "Kerning.Changed",
    "Kerning.BeginUndo",
    "Kerning.EndUndo",
    "Kerning.BeginRedo",
    "Kerning.EndRedo",
    "Kerning.PairSet",
    "Kerning.PairDeleted",
    "Kerning.Cleared",
    "Kerning.Updated",
    "Anchor.Changed",
    "Anchor.XChanged",
    "Anchor.YChanged",
    "Anchor.NameChanged",
    "Anchor.ColorChanged",
    "Anchor.IdentifierChanged",
    "Lib.Changed",
    "Lib.BeginUndo",
    "Lib.EndUndo",
    "Lib.BeginRedo",
    "Lib.EndRedo",
    "Lib.ItemSet",
    "Lib.ItemDeleted",
    "Lib.Cleared",
    "Lib.Updated",
    "LayerSet.Changed",
    "LayerSet.LayersChanged",
    "LayerSet.LayerChanged",
    "LayerSet.DefaultLayerWillChange",
    "LayerSet.DefaultLayerChanged",
    "LayerSet.LayerOrderChanged",
    "LayerSet.LayerAdded",
    "LayerSet.LayerDeleted",
    "LayerSet.LayerWillBeDeleted",
    "LayerSet.LayerNameChanged",
    "Features.Changed",
    "Features.BeginUndo",
    "Features.EndUndo",
    "Features.BeginRedo",
    "Features.EndRedo",
    "Features.TextChanged",
    "Font.Changed",
    "Font.ReloadedGlyphs",
    "Font.GlyphOrderChanged",
    "Font.GuidelinesChanged",
    "Font.GuidelineWillBeDeleted",
    "Font.GuidelineWillBeAdded",
    "Groups.Changed",
    "Groups.BeginUndo",
    "Groups.EndUndo",
    "Groups.BeginRedo",
    "Groups.EndRedo",
    "Groups.GroupSet",
    "Groups.GroupDeleted",
    "Groups.Cleared",
    "Groups.Updated",
    "DataSet.Changed",
    "UnicodeData.Changed",
    "Layer.Changed",
    "Layer.GlyphsChanged",
    "Layer.GlyphChanged",
    "Layer.GlyphWillBeAdded",
    "Layer.GlyphAdded",
    "Layer.GlyphWillBeDeleted",
    "Layer.GlyphDeleted",
    "Layer.GlyphNameChanged",
    "Layer.GlyphUnicodesChanged",
    "Layer.NameChanged",
    "Layer.ColorChanged",
    "Guideline.Changed",
    "Guideline.XChanged",
    "Guideline.YChanged",
    "Guideline.AngleChanged",
    "Guideline.NameChanged",
    "Guideline.IdentifierChanged",
    "Component.Changed",
    "Component.BaseGlyphChanged",
    "Component.BaseGlyphDataChanged",
    "Component.TransformationChanged",
    "Component.IdentifierChanged",
    "Info.Changed",
    "Info.BeginUndo",
    "Info.EndUndo",
    "Info.BeginRedo",
    "Info.EndRedo",
    "Info.ValueChanged",
    "ImageSet.Changed",
    "ImageSet.FileNamesChanged",
    "ImageSet.ImageChanged",
    "ImageSet.ImageWillBeAdded",
    "ImageSet.ImageAdded",
    "ImageSet.ImageWillBeDeleted",
    "ImageSet.ImageDeleted",
    "Contour.Changed",
    "Contour.WindingDirectionChanged",
    "Contour.PointsChanged",
    "Contour.IdentifierChanged",
    "Image.Changed",
    "Image.FileNameChanged",
    "Image.TransformationChanged",
    "Image.ColorChanged",
    "Image.ImageDataChanged",
    "BaseObject.Changed",
    "BaseObject.BeginUndo",
    "BaseObject.EndUndo",
    "BaseObject.BeginRedo",
    "BaseObject.EndRedo",
}

>>>>>>> dc29fed2

class FontGadgetsError(Exception):
    pass

def getEnvironment():
    """
    Depending on the environmet it will return either "RoboFont" or "Shell".
    """
    try:
        import mojo as _mj

        if hasattr(_mj, "roboFont"):
            return "RoboFont"
    except ImportError:
        pass
    return "Shell"


def _destroyRepresentationsForNotification(self, notification):
    notificationName = notification.name
    for name, dataDict in self.representationFactories.items():
        if notificationName in dataDict["destructiveNotifications"]:
            self.destroyRepresentation(name)
    # Overrids the defcon default behavior to make it possible for a child object
    # to destroy relevant representations on the parent. For example it would be
    # possible to make use of 'Kerning.Changed' destructive notification on the
    # 'Font' object, if 'Font' obj has a representaion with such destructive
    # notification:
    # https://github.com/robotools/defcon/issues/287
    try:
        p = self.getParent()
    except NotImplementedError:
        return
    p._destroyRepresentationsForNotification(notification)


defcon.objects.base.BaseObject._destroyRepresentationsForNotification = (
    _destroyRepresentationsForNotification
)

# All of the follwoing might be hacky, but it works!
_registeredMethods = []
DEBUG = False


def getFontPartsObject(objectName):
    """
    Return the corresponding fontParts object for a given object name.

    This function attempts to retrieve a fontParts object (e.g., RGlyph, RFont)
    based on the provided object name. It constructs the fontParts object name
    by prefixing the input `objectName` with "R" and attempts to retrieve it
    from the `fontParts.fontshell` module.

    Args:
        objectName (str): The name of the object to retrieve (e.g., "Glyph").

    Returns:
        object: The corresponding fontParts object if found, otherwise None.
    """

    try:
        return getattr(fontParts.fontshell, "R" + objectName)
    except AttributeError:
        return


def getDefconObject(objectName):
    """
    Get the defcon object corresponding to the given object name.

    Args:
        objectName (str): The name of the object to retrieve from the
            defcon module.

    Returns:
        The defcon object if found, otherwise None.
    """

    try:
        return getattr(defcon, objectName)
    except AttributeError:
        return


def isObjFromDefcon(obj):
    """
    Check if an object is a class defined in the defcon library.

    Args:
        obj: The object to check.

    Returns:
        True if the object is a defcon class, False otherwise.
    """

    try:
        if hasattr(defcon, obj.__name__):
            return True
    except AttributeError:
        pass
    return False


def isObjFromFontParts(obj):
    """
    Check if the given object is from the fontParts module.

    Args:
        obj: The object to check.

    Returns:
        True if the object is from the fontParts module, False otherwise.
    """

    try:
        if hasattr(fontParts.fontshell, obj.__name__):
            return True
    except AttributeError:
        pass
    return False


def getObjectPackageName(obj):
    """
    Return "defcon" or "fontParts" if the object is from that package.

    Return None if the object doesn't belong to those packages.

    Args:
        obj: The object to check.

    Returns:
        str: "defcon", "fontParts", or None.
    """

    if isObjFromDefcon(obj):
        return "defcon"
    if isObjFromFontParts(obj):
        return "fontParts"


def getWrapperClassForResultInFontParts(defconResult):
    """
    Return the fontParts wrapper class for a given defcon result.

    This function determines the appropriate fontParts wrapper class
    for a given defcon object result. If the input is a defcon object,
    it attempts to find a corresponding fontParts object (e.g., defcon.Glyph
    -> fontParts.fontshell.RGlyph) and returns it. If the input is already
    a fontParts object, it returns None, indicating that no further
    wrapping is needed.

    Args:
        defconResult: The defcon object for which to find a wrapper.

    Returns:
        The fontParts wrapper class, or None if no wrapper is needed.
    """

    if isObjFromDefcon(defconResult):
        return getFontPartsObject(defconResult.__name__)
    # if result is a fontParts object already, there shouldn't be a wrapper


def getIterableWrapperClassForResultInFontParts(defconResult):
    """
    Returns a tuple of wrapper classes for an iterable defcon result.

    This function takes a `defconResult` which is expected to be a
    `typing.GenericAlias` (e.g., `Tuple[defcon.Glyph, defcon.Point]`).
    It extracts the type arguments from the `GenericAlias` and finds
    corresponding wrapper classes in fontParts for each of them.

    Args:
        defconResult: A `typing.GenericAlias` representing the return
            type annotation for multiple variables, such as
            `Tuple[defcon.Glyph, defcon.Point]`.

    Returns:    
        tuple: A tuple containing the fontParts wrapper classes corresponding
        to the type arguments in `defconResult`. Returns `None` for each
        argument that doesn't have a fontParts wrapper. Can be an empty tuple.

    Raises:
        AssertionError: If `defconResult` is not a
            `typing.GenericAlias`.
    """

    assert isinstance(
        defconResult, types.GenericAlias
    ), "Return type annotation for mutliple variables should be wrapped inside a tuple[]!"
    result = []
    for dr in typing.get_args(defconResult):
        result.append(getWrapperClassForResultInFontParts(dr))
    return tuple(result)


def wrapIterableResultInFontParts(defconResult, wrapperClasses):
    """
    Wraps an iterable defcon result in corresponding fontParts objects.

    This function takes an iterable of defcon objects and a corresponding
    iterable of wrapper classes (from fontParts). It iterates through both
    iterables, wrapping each defcon object with its respective wrapper class
    if a wrapper is provided (not None). If no wrapper is provided for a
    specific defcon object, it is kept as is. The function returns a tuple
    containing the wrapped (or original) objects.

    Args:
        defconResult (iterable): An iterable of defcon objects to wrap.
        wrapperClasses (iterable): An iterable of fontParts wrapper classes,
            corresponding to the defcon objects in `defconResult`. Can
            contain None values for objects that should not be wrapped.

    Returns:
        tuple: A tuple containing the wrapped fontParts objects and/or the
            original defcon objects (if no wrapper was provided).
    """
    result = []
    for defconResult, wrapper in zip(defconResult, wrapperClasses):
        if wrapper is not None:
            result.append(wrapper(defconResult))
        else:
            result.append(defconResult)
    return tuple(result)


def getFontPartWrapperForFunctResult(returnType):
    """
    Gets the fontParts wrapper class for a defcon result.

    This function inspects the return type annotation of a function and
    determines if a corresponding fontParts wrapper class exists for the
    defcon object being returned. If so, it returns the wrapper class.
    If the return type is a collection of defcon objects, it returns a
    tuple of corresponding fontParts wrapper classes.

    Args:
        returnType: The return type annotation of a function.

    Returns:
        A fontParts wrapper class (e.g., RGlyph), a tuple of wrapper
        classes, or None if no wrapper is needed. Returns None if the
        return type is inspect._empty or if no corresponding fontParts
        object is found.

    Raises:
        AssertionError: If `defconResult` is a `types.GenericAlias`
            and not wrapped inside a Tuple[].
    """

    if returnType != inspect._empty:
        if isObjFromDefcon(returnType) or isObjFromFontParts(returnType):
            return getWrapperClassForResultInFontParts(returnType)
        return getIterableWrapperClassForResultInFontParts(returnType)


def convertDefconToFontPartsMethod(functInfo, defconObj, isProperty):
    """
    Converts a defcon method to work with fontParts objects.

    This function takes a function information object (`functInfo`), a
    defcon object (`defconObj`), and a boolean indicating whether the
    function is a property (`isProperty`). It checks if the defcon object
    has the method specified in `functInfo`. If it does, it creates a
    wrapper function (`actualDefconMethod`) that calls the defcon method on
    the underlying naked defcon object and wraps the result in the
    appropriate fontParts object, if a wrapper class is specified in
    `functInfo`.

    Args:
        functInfo (FontFunctionProperties): An object containing information
            about the function to be converted.
        defconObj (class): The defcon object to which the function belongs.
        isProperty (bool): A boolean indicating whether the function is a
            property.

    Returns:
        function: A wrapped function that can be called on fontParts objects.
            Returns None if the defcon object does not have the method
            specified in `functInfo`.
    """

    if hasattr(defconObj, functInfo.name):
        wrapperClass = functInfo.wrapperClass
        if isProperty is False:
            if wrapperClass is not None:
                if functInfo.iterableResult:

                    @wraps(functInfo.funct)
                    def actualDefconMethod(self, *args, **kwargs):
                        return wrapIterableResultInFontParts(
                            getattr(self.naked(), functInfo.name)(*args, **kwargs),
                            wrapperClass,
                        )

                else:

                    @wraps(functInfo.funct)
                    def actualDefconMethod(self, *args, **kwargs):
                        return wrapperClass(
                            getattr(self.naked(), functInfo.name)(*args, **kwargs)
                        )

            else:

                @wraps(functInfo.funct)
                def actualDefconMethod(self, *args, **kwargs):
                    return getattr(self.naked(), functInfo.name)(*args, **kwargs)

        else:
            if wrapperClass is not None:
                if functInfo.iterableResult:

                    @wraps(functInfo.funct)
                    def actualDefconMethod(self, *args, **kwargs):
                        return wrapIterableResultInFontParts(
                            getattr(self.naked(), functInfo.name), wrapperClass
                        )

                else:

                    @wraps(functInfo.funct)
                    def actualDefconMethod(self, *args, **kwargs):
                        return wrapperClass(getattr(self.naked(), functInfo.name))

            else:

                @wraps(functInfo.funct)
                def actualDefconMethod(self, *args, **kwargs):
                    return getattr(self.naked(), functInfo.name)

        return actualDefconMethod


def getDefconRepresentationForFunct(functInfo, functRepresentationKey):
    """
    Converts a function to work as a defcon representation.

    The representation must be registered separately using
    `defcon.registerRepresentationFactory`.  This function adapts the
    original function to retrieve and return the representation,
    effectively turning it into a representation accessor.

    Args:
        functInfo (FontFunctionProperties): An object containing
            information about the function, including its name,
            arguments, and the key used for representation registration.
        functRepresentationKey (str): The key used to register the
            representation factory with defcon.  This key is used to
            retrieve the representation when the adapted function is called.

    Returns:
        function: A new function that, when called, retrieves the
            defcon representation associated with the given key and
            passes any arguments to the representation factory.
    """

    argNames = functInfo.args[1:]

    @wraps(functInfo.funct)
    def defconRepresentationForFunction(self, *args, **kwargs):
        for arg, value in zip(argNames, args):
            kwargs[arg] = value
        return getattr(self, "getRepresentation")(functRepresentationKey, **kwargs)

    return defconRepresentationForFunction


# An object to pass around which holds the function information for the purpose
# of registering it as a method for fontParts and defcon
FontFunctionProperties = namedtuple(
    "FunctionProperties",
    [
        "funct",
        "name",
        "args",
        "docs",
        "packageHint",
        "objectName",
        "wrapperClass",
        "iterableResult",
    ],
)


def getFontFunctionProperties(funct):
    """
    Extracts relevant properties from a function for registration.

    It returns a namedtuple containing information such as function name,
    arguments, documentation, package hint (defcon/fontParts), object name,
    wrapper class for fontParts objects, and a boolean indicating if the
    result is iterable.

    Args:
        funct: The function to extract properties from.

    Returns:
        FontFunctionProperties: A namedtuple containing the extracted
        properties.
    """

    funcSignature = inspect.signature(funct)
    parameters = list(funcSignature.parameters.values())
    args = [p.name for p in parameters]
    packageHint = getObjectPackageName(parameters[0].annotation)
    wrapperClass = getFontPartWrapperForFunctResult(funcSignature.return_annotation)
    iterableResult = False
    if isinstance(wrapperClass, tuple):
        iterableResult = True
    if packageHint not in ("defcon", "fontParts"):
        packageHint = None
    objectName = args[0].capitalize()
    name = funct.__name__
    docs = funct.__doc__
    result = FontFunctionProperties(
        funct,  # <func>
        name,  # 'funcName'
        args,  # obj, arg1, arg2
        docs,  # 'bla, bla'
        packageHint,  # 'defcon'/None
        objectName,  # 'Glyph'
        wrapperClass,  # fontParts.fontshell.RGlyph
        iterableResult,  # True/False
    )
    return result


def registerAsfont_method(functInfo, isProperty=False, destructiveNotifications=[]):
    """
    Register a method for both defcon and fontParts objects.

    This function registers a given function as a method for both
    defcon and fontParts objects, based on the provided
    `FontFunctionProperties`. It handles the registration process for
    both libraries, including checking for existing attributes and
    converting defcon methods to work with fontParts objects.

    Args:
        functInfo (FontFunctionProperties): An object containing
            information about the function to be registered, such as its
            name, arguments, documentation, and the target object.
        isProperty (bool, optional): A flag indicating whether the
            function should be registered as a property. Defaults to
            False.
        destructiveNotifications (list, optional): A list of
            notifications that should trigger the destruction of
            representations when the registered method is used. Defaults
            to [].

    Raises:
        FontGadgetsError: If the target object does not exist in either
            defcon or fontParts, or if there is a conflict with an
            existing attribute/method name.

    Warns:
        UserWarning: If the function is already registered using
            fontgadgets, and the DEBUG flag is enabled, a warning is
            issued to indicate that the existing method is being
            overridden.
    """

    defconObj = None
    packageHint = functInfo.packageHint
    if packageHint is None:
        packageHint = ("defcon", "fontParts")
    else:
        packageHint = (packageHint,)
    if "defcon" in packageHint:
        defconObj = registerMethodForDefcon(
            functInfo, isProperty, destructiveNotifications
        )
    if "fontParts" in packageHint:
        registerMethodForFontParts(functInfo, isProperty, defconObj)


def registerMethodForFontParts(functInfo, isProperty, defconObj=None):
    """
    Registers a method for a fontParts object.

    Args:
        functInfo (FontFunctionProperties): An object containing
            information about the function to be registered.
        isProperty (bool): A boolean indicating whether the function
            should be registered as a property.
        defconObj: The defcon object to convert the method from.
            Defaults to None.

    Raises:
        FontGadgetsError: If the corresponding RObject does not
            exist in fontParts.
    """

    fontPartsObj = getFontPartsObject(functInfo.objectName)
    if fontPartsObj is None:
        raise FontGadgetsError(
            f"`R{functInfo.objectName}` does't exist in 'fontParts'."
        )
    methodID, exist = checkIfAttributeAlreadyExist(
        fontPartsObj, functInfo.objectName, functInfo.name, "fontParts"
    )
    fontPartsMethod = functInfo.funct
    if defconObj is not None:
        fontPartsMethod = convertDefconToFontPartsMethod(
            functInfo, defconObj, isProperty
        )
    if isProperty:
        assert (
            len(functInfo.args) == 1
        ), f"{functInfo.funct} should have only one argument to be registered as a property."
        setattr(
            fontPartsObj,
            functInfo.name,
            property(lambda o: fontPartsMethod(o), doc=functInfo.docs),
        )
    else:
        setattr(fontPartsObj, functInfo.name, fontPartsMethod)
    _registeredMethods.append(methodID)


def registerMethodForDefcon(functInfo, isProperty, destructiveNotifications=[]):
    """
    Registers a method for a Defcon object.

    This function registers a given function as a method for a Defcon
    object. It handles cases where the method might already exist and
    provides options for debugging and overriding existing methods.
    It also supports registering the function as a defcon representation
    if destructive notifications are provided.

    Args:
        functInfo (FontFunctionProperties): An object containing
            information about the function to be registered, such as
            its name, arguments, documentation, and package hint.
        isProperty (bool, optional): A flag indicating whether the
            function should be registered as a property. Defaults to
            False.
        destructiveNotifications (list, optional): A list of
            notifications that, when triggered, should destroy the
            representation associated with this function. Defaults to
            [].

    Returns:
        The Defcon object that the method was registered on, or None
        if the object does not exist and the package hint is not
        "defcon".

    Raises:
        FontGadgetsError: If the specified Defcon object does not exist
            and the package hint is "defcon", or if the method already
            exists and cannot be overridden.
    """

    defconObj = getDefconObject(functInfo.objectName)
    if defconObj is None:
        message = f"`{functInfo.objectName}` does't exist in 'defcon'."
        if functInfo.packageHint == "defcon":
            raise FontGadgetsError(message)
        else:
            warn(message)
            return
    methodID, exist = checkIfAttributeAlreadyExist(
        defconObj, functInfo.objectName, functInfo.name, "defcon"
    )
    defconFunct = functInfo.funct
    if destructiveNotifications != []:
        functRepresentationKey = (
            f"{functInfo.objectName}.{functInfo.name}.representation"
        )
        if exist and getEnvironment() == "RoboFont":
            from mojo.roboFont import AllFonts
            assert DEBUG is True
            if functRepresentationKey in defconObj.representationFactories:
                for font in AllFonts():
                    for glyph in font.naked():
                        glyph.destroyAllRepresentations()

        defcon.registerRepresentationFactory(
            defconObj,
            functRepresentationKey,
            functInfo.funct,
            destructiveNotifications=destructiveNotifications,
        )
        defconFunct = getDefconRepresentationForFunct(functInfo, functRepresentationKey)
    if isProperty:
        assert (
            len(functInfo.args) == 1
        ), f"{functInfo.funct} should have only one argument to be registered as a property."
        setattr(
            defconObj,
            functInfo.name,
            property(lambda o: defconFunct(o), doc=functInfo.docs),
        )
    else:
        setattr(defconObj, functInfo.name, defconFunct)
    _registeredMethods.append(methodID)
    return defconObj


def checkIfAttributeAlreadyExist(
    obj, objectName, funcName, moduleName, registerar="fontgadgets"
):
    """
    Check if a method/attribute already exists in a class.

    Args:
        obj: The class which the method will be added to.
        objectName: The name of the object (class).
        funcName: The name of the function to register.
        moduleName: "defcon" or "fontParts".
        registerar: The name of the registerar (default: "fontgadgets").

    Returns:
        A tuple containing:
            - methodID: A unique identifier for the method.
            - exist: A boolean indicating whether the attribute already exists.

    Raises:
        FontGadgetsError: If the attribute already exists and DEBUG is False.
        Warning: If DEBUG is True and the method is being overridden.
    """

    methodID = f"{registerar}.{moduleName}.{objectName}.{funcName}"
    if hasattr(obj, funcName):
        if DEBUG is False:
            if methodID not in _registeredMethods:
                raise FontGadgetsError(
                    f"Registration of `{funcName}` as a function "
                    f"for {obj} failed, because the object already has an "
                    "attribute/method with this exact name."
                )
            else:
                raise FontGadgetsError(
                    f"Function `{funcName}` is already registered using fontgadgets for `{moduleName}.{objectName}`."
                    f"Although you can execute the follwing line to overwrite the function:"
                    f"import fontgadgets; fontgadgets.tools.DEBUG = True"
                )
        elif methodID in _registeredMethods:
            message = f"Overriding an exising `{methodID}` {registerar} method."
            warn(message, category=Warning)
            return methodID, True
    return methodID, False<|MERGE_RESOLUTION|>--- conflicted
+++ resolved
@@ -6,12 +6,6 @@
 from warnings import warn
 from collections import namedtuple
 import typing
-<<<<<<< HEAD
-"""
-todo:
-- add ufolib2, it's faster for reading and compiling, but also needs serialized 
-"""
-=======
 from typing import Type, List, Tuple, Union
 
 VALID_DEFCON_NOTIFCATIONS = {
@@ -159,7 +153,6 @@
     "BaseObject.EndRedo",
 }
 
->>>>>>> dc29fed2
 
 class FontGadgetsError(Exception):
     pass
